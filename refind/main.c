--- conflicted
+++ resolved
@@ -163,12 +163,12 @@
                                      L"Insert, Tab, or F2 for more options; Esc or Backspace to refresh" };
 static REFIT_MENU_SCREEN AboutMenu      = { L"About", NULL, 0, NULL, 0, NULL, 0, NULL, L"Press Enter to return to main menu", L"" };
 
-<<<<<<< HEAD
 REFIT_CONFIG GlobalConfig = { /* TextOnly = */ FALSE,
                               /* ScanAllLinux = */ TRUE,
                               /* DeepLegacyScan = */ FALSE,
                               /* EnableAndLockVMX = */ FALSE,
                               /* FoldLinuxKernels = */ TRUE,
+                              /* EnableMouse = */ FALSE,
                               /* EnableTouch = */ FALSE,
                               /* HiddenTags = */ TRUE,
                               /* RequestedScreenWidth = */ 0,
@@ -182,6 +182,7 @@
                               /* LegacyType = */ LEGACY_TYPE_MAC,
                               /* ScanDelay = */ 0,
                               /* ScreensaverTime = */ 0,
+                              /* MouseSpeed = */ 1,
                               /* IconSizes = */ { DEFAULT_BIG_ICON_SIZE / 4, DEFAULT_SMALL_ICON_SIZE, DEFAULT_BIG_ICON_SIZE },
                               /* BannerScale = */ BANNER_NOSCALE,
                               /* *DiscoveredRoot = */ NULL,
@@ -206,16 +207,6 @@
                               /* ShowTools = */ { TAG_SHELL, TAG_MEMTEST, TAG_GDISK, TAG_APPLE_RECOVERY, TAG_WINDOWS_RECOVERY,
                                                   TAG_MOK_TOOL, TAG_ABOUT, TAG_HIDDEN, TAG_SHUTDOWN, TAG_REBOOT, TAG_FIRMWARE,
                                                   TAG_FWUPDATE_TOOL, 0, 0, 0, 0, 0, 0, 0, 0, 0 }
-=======
-REFIT_CONFIG GlobalConfig = { FALSE, TRUE, FALSE, FALSE, TRUE, FALSE, FALSE, 0, 0, 0, DONT_CHANGE_TEXT_MODE,
-                              20, 0, 0, GRAPHICS_FOR_OSX, LEGACY_TYPE_MAC,
-                              0, 0, { DEFAULT_BIG_ICON_SIZE / 4, DEFAULT_SMALL_ICON_SIZE, DEFAULT_BIG_ICON_SIZE, DEFAULT_MOUSE_SIZE },
-                              BANNER_NOSCALE, 1, NULL, NULL, NULL, NULL, CONFIG_FILE_NAME, NULL, NULL, NULL, NULL,
-                              NULL, NULL, NULL, NULL, NULL, NULL, NULL, NULL,
-                              { TAG_SHELL, TAG_MEMTEST, TAG_GDISK, TAG_APPLE_RECOVERY, TAG_WINDOWS_RECOVERY,
-                                TAG_MOK_TOOL, TAG_ABOUT, TAG_SHUTDOWN, TAG_REBOOT, TAG_FIRMWARE, TAG_FWUPDATE_TOOL,
-                                0, 0, 0, 0, 0, 0, 0, 0 }
->>>>>>> d6373458
                             };
 
 EFI_GUID GlobalGuid = EFI_GLOBAL_VARIABLE;
@@ -621,7 +612,6 @@
                     } // if
                 } // if
         } // if
-        MyFreePool(InitrdVersion);
     } // while
     if (InitrdNames) {
         if (InitrdNames->Next == NULL) {
@@ -732,7 +722,6 @@
         NewEntry->Enabled         = TRUE;
         NewEntry->UseGraphicsMode = FALSE;
         NewEntry->OSType          = 0;
-        NewEntry->DiscoveryType   = DISCOVERY_TYPE_UNKNOWN;
         if (Entry != NULL) {
             NewEntry->LoaderPath      = (Entry->LoaderPath) ? StrDuplicate(Entry->LoaderPath) : NULL;
             NewEntry->VolName         = (Entry->VolName) ? StrDuplicate(Entry->VolName) : NULL;
@@ -740,7 +729,6 @@
             NewEntry->UseGraphicsMode = Entry->UseGraphicsMode;
             NewEntry->LoadOptions     = (Entry->LoadOptions) ? StrDuplicate(Entry->LoadOptions) : NULL;
             NewEntry->InitrdPath      = (Entry->InitrdPath) ? StrDuplicate(Entry->InitrdPath) : NULL;
-            NewEntry->DiscoveryType   = Entry->DiscoveryType;
         }
     } // if
     return (NewEntry);
@@ -2216,15 +2204,11 @@
 
     // further bootstrap (now with config available)
     SetupScreen();
-<<<<<<< HEAD
     ScanForBootloaders(GlobalConfig.ScanDelay == 0);
     ScanForTools();
     // SetupScreen() clears the screen; but ScanForBootloaders() may display a
     // message that must be deleted, so do so
     BltClearScreen(TRUE);
-=======
-    pdInitialize();
->>>>>>> d6373458
 
     if (GlobalConfig.ScanDelay > 0) {
        if (GlobalConfig.ScanDelay > 1)
