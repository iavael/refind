/*
 * refit/menu.c
 * Menu functions
 *
 * Copyright (c) 2006 Christoph Pfisterer
 * All rights reserved.
 *
 * Redistribution and use in source and binary forms, with or without
 * modification, are permitted provided that the following conditions are
 * met:
 *
 *  * Redistributions of source code must retain the above copyright
 *    notice, this list of conditions and the following disclaimer.
 *
 *  * Redistributions in binary form must reproduce the above copyright
 *    notice, this list of conditions and the following disclaimer in the
 *    documentation and/or other materials provided with the
 *    distribution.
 *
 *  * Neither the name of Christoph Pfisterer nor the names of the
 *    contributors may be used to endorse or promote products derived
 *    from this software without specific prior written permission.
 *
 * THIS SOFTWARE IS PROVIDED BY THE COPYRIGHT HOLDERS AND CONTRIBUTORS
 * "AS IS" AND ANY EXPRESS OR IMPLIED WARRANTIES, INCLUDING, BUT NOT
 * LIMITED TO, THE IMPLIED WARRANTIES OF MERCHANTABILITY AND FITNESS FOR
 * A PARTICULAR PURPOSE ARE DISCLAIMED. IN NO EVENT SHALL THE COPYRIGHT
 * OWNER OR CONTRIBUTORS BE LIABLE FOR ANY DIRECT, INDIRECT, INCIDENTAL,
 * SPECIAL, EXEMPLARY, OR CONSEQUENTIAL DAMAGES (INCLUDING, BUT NOT
 * LIMITED TO, PROCUREMENT OF SUBSTITUTE GOODS OR SERVICES; LOSS OF USE,
 * DATA, OR PROFITS; OR BUSINESS INTERRUPTION) HOWEVER CAUSED AND ON ANY
 * THEORY OF LIABILITY, WHETHER IN CONTRACT, STRICT LIABILITY, OR TORT
 * (INCLUDING NEGLIGENCE OR OTHERWISE) ARISING IN ANY WAY OUT OF THE USE
 * OF THIS SOFTWARE, EVEN IF ADVISED OF THE POSSIBILITY OF SUCH DAMAGE.
 */
/*
 * Modifications copyright (c) 2012-2017 Roderick W. Smith
 *
 * Modifications distributed under the terms of the GNU General Public
 * License (GPL) version 3 (GPLv3), or (at your option) any later version.
 *
 */
/*
 * This program is free software: you can redistribute it and/or modify
 * it under the terms of the GNU General Public License as published by
 * the Free Software Foundation, either version 3 of the License, or
 * (at your option) any later version.
 *
 * This program is distributed in the hope that it will be useful,
 * but WITHOUT ANY WARRANTY; without even the implied warranty of
 * MERCHANTABILITY or FITNESS FOR A PARTICULAR PURPOSE.  See the
 * GNU General Public License for more details.
 *
 * You should have received a copy of the GNU General Public License
 * along with this program.  If not, see <http://www.gnu.org/licenses/>.
 */

#include "global.h"
#include "screen.h"
#include "lib.h"
#include "menu.h"
#include "config.h"
#include "libeg.h"
#include "libegint.h"
#include "line_edit.h"
#include "mystrings.h"
#include "icns.h"
#include "../include/refit_call_wrapper.h"

#include "../include/egemb_back_selected_small.h"
#include "../include/egemb_back_selected_big.h"
#include "../include/egemb_arrow_left.h"
#include "../include/egemb_arrow_right.h"

// other menu definitions

#define MENU_FUNCTION_INIT            (0)
#define MENU_FUNCTION_CLEANUP         (1)
#define MENU_FUNCTION_PAINT_ALL       (2)
#define MENU_FUNCTION_PAINT_SELECTION (3)
#define MENU_FUNCTION_PAINT_TIMEOUT   (4)
#define MENU_FUNCTION_PAINT_HINTS     (5)

typedef VOID (*MENU_STYLE_FUNC)(IN REFIT_MENU_SCREEN *Screen, IN SCROLL_STATE *State, IN UINTN Function, IN CHAR16 *ParamText);

static CHAR16 ArrowUp[2] = { ARROW_UP, 0 };
static CHAR16 ArrowDown[2] = { ARROW_DOWN, 0 };
static UINTN TileSizes[2] = { 144, 64 };

// Text and icon spacing constants....
#define TEXT_YMARGIN (2)
#define TITLEICON_SPACING (16)

#define TILE_XSPACING (8)
#define TILE_YSPACING (16)

// Alignment values for PaintIcon()
#define ALIGN_RIGHT 1
#define ALIGN_LEFT 0

static EG_IMAGE *SelectionImages[2] = { NULL, NULL };
static EG_PIXEL SelectionBackgroundPixel = { 0xff, 0xff, 0xff, 0 };

EFI_EVENT* WaitList = NULL;
UINTN WaitListLength = 0;

// Pointer variables
BOOLEAN PointerEnabled = FALSE;
BOOLEAN PointerActive = FALSE;
BOOLEAN DrawSelection = TRUE;

extern EFI_GUID         RefindGuid;
extern REFIT_MENU_ENTRY MenuEntryReturn;
static REFIT_MENU_ENTRY MenuEntryYes = { L"Yes", TAG_RETURN, 1, 0, 0, NULL, NULL, NULL };
static REFIT_MENU_ENTRY MenuEntryNo = { L"No", TAG_RETURN, 1, 0, 0, NULL, NULL, NULL };

//
// Graphics helper functions
//

static VOID InitSelection(VOID)
{
    EG_IMAGE    *TempSmallImage = NULL, *TempBigImage = NULL;
    BOOLEAN     LoadedSmallImage = FALSE;

    if (!AllowGraphicsMode)
        return;
    if (SelectionImages[0] != NULL)
        return;

    // load small selection image
    if (GlobalConfig.SelectionSmallFileName != NULL) {
        TempSmallImage = egLoadImage(SelfDir, GlobalConfig.SelectionSmallFileName, TRUE);
    }
    if (TempSmallImage == NULL)
        TempSmallImage = egPrepareEmbeddedImage(&egemb_back_selected_small, TRUE);
    else
       LoadedSmallImage = TRUE;
    SelectionImages[1] = egScaleImage(TempSmallImage, TileSizes[1], TileSizes[1]);

    // load big selection image
    if (GlobalConfig.SelectionBigFileName != NULL) {
        TempBigImage = egLoadImage(SelfDir, GlobalConfig.SelectionBigFileName, TRUE);
    }
    if (TempBigImage == NULL) {
        if (LoadedSmallImage) {
           // calculate big selection image from small one
           TempBigImage = egCopyImage(TempSmallImage);
        } else {
           TempBigImage = egPrepareEmbeddedImage(&egemb_back_selected_big, TRUE);
        }
    }
    SelectionImages[0] = egScaleImage(TempBigImage, TileSizes[0], TileSizes[0]);

    if (TempSmallImage)
       egFreeImage(TempSmallImage);
    if (TempBigImage)
       egFreeImage(TempBigImage);
} // VOID InitSelection()

//
// Scrolling functions
//

static VOID InitScroll(OUT SCROLL_STATE *State, IN UINTN ItemCount, IN UINTN VisibleSpace)
{
    State->PreviousSelection = State->CurrentSelection = 0;
    State->MaxIndex = (INTN)ItemCount - 1;
    State->FirstVisible = 0;
    if (AllowGraphicsMode) {
       State->MaxVisible = UGAWidth / (TileSizes[0] + TILE_XSPACING) - 1;
    } else
       State->MaxVisible = ConHeight - 4;
    if ((VisibleSpace > 0) && (VisibleSpace < State->MaxVisible))
        State->MaxVisible = (INTN)VisibleSpace;
    State->PaintAll = TRUE;
    State->PaintSelection = FALSE;

    State->LastVisible = State->FirstVisible + State->MaxVisible - 1;
}

// Adjust variables relating to the scrolling of tags, for when a selected icon isn't
// visible given the current scrolling condition....
static VOID AdjustScrollState(IN SCROLL_STATE *State) {
   if (State->CurrentSelection > State->LastVisible) {
      State->LastVisible = State->CurrentSelection;
      State->FirstVisible = 1 + State->CurrentSelection - State->MaxVisible;
      if (State->FirstVisible < 0) // shouldn't happen, but just in case....
         State->FirstVisible = 0;
      State->PaintAll = TRUE;
   } // Scroll forward
   if (State->CurrentSelection < State->FirstVisible) {
      State->FirstVisible = State->CurrentSelection;
      State->LastVisible = State->CurrentSelection + State->MaxVisible - 1;
      State->PaintAll = TRUE;
   } // Scroll backward
} // static VOID AdjustScrollState

static VOID UpdateScroll(IN OUT SCROLL_STATE *State, IN UINTN Movement)
{
    State->PreviousSelection = State->CurrentSelection;

    switch (Movement) {
        case SCROLL_LINE_LEFT:
            if (State->CurrentSelection > 0) {
                State->CurrentSelection --;
            }
            break;

        case SCROLL_LINE_RIGHT:
            if (State->CurrentSelection < State->MaxIndex) {
                State->CurrentSelection ++;
            }
            break;

        case SCROLL_LINE_UP:
            if (State->ScrollMode == SCROLL_MODE_ICONS) {
               if (State->CurrentSelection >= State->InitialRow1) {
                  if (State->MaxIndex > State->InitialRow1) { // avoid division by 0!
                     State->CurrentSelection = State->FirstVisible + (State->LastVisible - State->FirstVisible) *
                                               (State->CurrentSelection - State->InitialRow1) /
                                               (State->MaxIndex - State->InitialRow1);
                  } else {
                     State->CurrentSelection = State->FirstVisible;
                  } // if/else
               } // if in second row
            } else {
               if (State->CurrentSelection > 0)
                  State->CurrentSelection--;
            } // if/else
            break;

        case SCROLL_LINE_DOWN:
           if (State->ScrollMode == SCROLL_MODE_ICONS) {
               if (State->CurrentSelection <= State->FinalRow0) {
                  if (State->LastVisible > State->FirstVisible) { // avoid division by 0!
                     State->CurrentSelection = State->InitialRow1 + (State->MaxIndex - State->InitialRow1) *
                                               (State->CurrentSelection - State->FirstVisible) /
                                               (State->LastVisible - State->FirstVisible);
                  } else {
                     State->CurrentSelection = State->InitialRow1;
                  } // if/else
               } // if in first row
            } else {
               if (State->CurrentSelection < State->MaxIndex)
                  State->CurrentSelection++;
            } // if/else
            break;

        case SCROLL_PAGE_UP:
           if (State->CurrentSelection <= State->FinalRow0)
              State->CurrentSelection -= State->MaxVisible;
           else if (State->CurrentSelection == State->InitialRow1)
              State->CurrentSelection = State->FinalRow0;
           else
              State->CurrentSelection = State->InitialRow1;
           if (State->CurrentSelection < 0)
              State->CurrentSelection = 0;
           break;

        case SCROLL_FIRST:
           if (State->CurrentSelection > 0) {
              State->PaintAll = TRUE;
              State->CurrentSelection = 0;
           }
           break;

        case SCROLL_PAGE_DOWN:
           if (State->CurrentSelection < State->FinalRow0) {
              State->CurrentSelection += State->MaxVisible;
              if (State->CurrentSelection > State->FinalRow0)
                 State->CurrentSelection = State->FinalRow0;
           } else if (State->CurrentSelection == State->FinalRow0) {
              State->CurrentSelection++;
           } else {
              State->CurrentSelection = State->MaxIndex;
           }
           if (State->CurrentSelection > State->MaxIndex)
              State->CurrentSelection = State->MaxIndex;
           break;

        case SCROLL_LAST:
           if (State->CurrentSelection < State->MaxIndex) {
              State->PaintAll = TRUE;
              State->CurrentSelection = State->MaxIndex;
           }
           break;

        case SCROLL_NONE:
            break;

    }
    if (State->ScrollMode == SCROLL_MODE_TEXT)
       AdjustScrollState(State);

    if (!State->PaintAll && State->CurrentSelection != State->PreviousSelection)
        State->PaintSelection = TRUE;
    State->LastVisible = State->FirstVisible + State->MaxVisible - 1;
} // static VOID UpdateScroll()

//
// menu helper functions
//

VOID AddMenuInfoLine(IN REFIT_MENU_SCREEN *Screen, IN CHAR16 *InfoLine)
{
    AddListElement((VOID ***) &(Screen->InfoLines), &(Screen->InfoLineCount), InfoLine);
}

VOID AddMenuEntry(IN REFIT_MENU_SCREEN *Screen, IN REFIT_MENU_ENTRY *Entry)
{
    AddListElement((VOID ***) &(Screen->Entries), &(Screen->EntryCount), Entry);
}


static INTN FindMenuShortcutEntry(IN REFIT_MENU_SCREEN *Screen, IN CHAR16 *Defaults) {
    UINTN i, j = 0, ShortcutLength;
    CHAR16 *Shortcut;

    while ((Shortcut = FindCommaDelimited(Defaults, j)) != NULL) {
        ShortcutLength = StrLen(Shortcut);
        if (ShortcutLength == 1) {
            if (Shortcut[0] >= 'a' && Shortcut[0] <= 'z')
                Shortcut[0] -= ('a' - 'A');
            if (Shortcut[0]) {
                for (i = 0; i < Screen->EntryCount; i++) {
                    if (Screen->Entries[i]->ShortcutDigit == Shortcut[0] || Screen->Entries[i]->ShortcutLetter == Shortcut[0]) {
                        MyFreePool(Shortcut);
                        return i;
                    } // if
                } // for
            } // if
        } else if (ShortcutLength > 1) {
            for (i = 0; i < Screen->EntryCount; i++) {
                if (StriSubCmp(Shortcut, Screen->Entries[i]->Title)) {
                    MyFreePool(Shortcut);
                    return i;
                } // if
            } // for
        }
        MyFreePool(Shortcut);
        j++;
    } // while()
    return -1;
} // static INTN FindMenuShortcutEntry()

// Identify the end of row 0 and the beginning of row 1; store the results in the
// appropriate fields in State. Also reduce MaxVisible if that value is greater
// than the total number of row-0 tags and if we're in an icon-based screen
static VOID IdentifyRows(IN SCROLL_STATE *State, IN REFIT_MENU_SCREEN *Screen) {
    UINTN i;

    State->FinalRow0 = 0;
    State->InitialRow1 = State->MaxIndex;
    for (i = 0; i <= State->MaxIndex; i++) {
        if (Screen->Entries[i]->Row == 0) {
            State->FinalRow0 = i;
        } else if ((Screen->Entries[i]->Row == 1) && (State->InitialRow1 > i)) {
            State->InitialRow1 = i;
        } // if/else
    } // for
    if ((State->ScrollMode == SCROLL_MODE_ICONS) && (State->MaxVisible > (State->FinalRow0 + 1)))
        State->MaxVisible = State->FinalRow0 + 1;
} // static VOID IdentifyRows()

// Blank the screen, wait for a keypress or pointer event, and restore banner/background.
// Screen may still require redrawing of text and icons on return.
// TODO: Support more sophisticated screen savers, such as power-saving
// mode and dynamic images.
static VOID SaveScreen(VOID) {
   EG_PIXEL Black = { 0x0, 0x0, 0x0, 0 };
   
   egClearScreen(&Black);
   
   WaitForInput(0);

   if (AllowGraphicsMode)
      SwitchToGraphicsAndClear();
   ReadAllKeyStrokes();
} // VOID SaveScreen()

//
// generic menu function
//
static UINTN RunGenericMenu(IN REFIT_MENU_SCREEN *Screen, IN MENU_STYLE_FUNC StyleFunc, IN OUT INTN *DefaultEntryIndex,
                            OUT REFIT_MENU_ENTRY **ChosenEntry)
{
    SCROLL_STATE State;
    EFI_STATUS Status;
    EFI_INPUT_KEY key;
    INTN ShortcutEntry;
    BOOLEAN HaveTimeout = FALSE;
    BOOLEAN WaitForRelease = FALSE;
    UINTN TimeoutCountdown = 0;
    INTN PreviousTime = -1, CurrentTime, TimeSinceKeystroke = 0;
    CHAR16 TimeoutMessage[256];
    CHAR16 KeyAsString[2];
    UINTN MenuExit;
    EFI_STATUS PointerStatus = EFI_NOT_READY;
    UINTN Item;

    if (Screen->TimeoutSeconds > 0) {
        HaveTimeout = TRUE;
        TimeoutCountdown = Screen->TimeoutSeconds * 10;
    }
    MenuExit = 0;

    StyleFunc(Screen, &State, MENU_FUNCTION_INIT, NULL);
    IdentifyRows(&State, Screen);
    // override the starting selection with the default index, if any
    if (*DefaultEntryIndex >= 0 && *DefaultEntryIndex <= State.MaxIndex) {
        State.CurrentSelection = *DefaultEntryIndex;
        if (GlobalConfig.ScreensaverTime != -1)
           UpdateScroll(&State, SCROLL_NONE);
    }

    if (Screen->TimeoutSeconds == -1) {
        Status = refit_call2_wrapper(ST->ConIn->ReadKeyStroke, ST->ConIn, &key);
        if (Status == EFI_NOT_READY) {
            MenuExit = MENU_EXIT_TIMEOUT;
        } else {
            KeyAsString[0] = key.UnicodeChar;
            KeyAsString[1] = 0;
            ShortcutEntry = FindMenuShortcutEntry(Screen, KeyAsString);
            if (ShortcutEntry >= 0) {
                State.CurrentSelection = ShortcutEntry;
                MenuExit = MENU_EXIT_ENTER;
            } else {
                WaitForRelease = TRUE;
                HaveTimeout = FALSE;
            }
        }
    }

    if (GlobalConfig.ScreensaverTime != -1)
        State.PaintAll = TRUE;

    while (!MenuExit) {
        // update the screen
        pdClear();
        if (State.PaintAll && (GlobalConfig.ScreensaverTime != -1)) {
            StyleFunc(Screen, &State, MENU_FUNCTION_PAINT_ALL, NULL);
            State.PaintAll = FALSE;
        } else if (State.PaintSelection) {
            StyleFunc(Screen, &State, MENU_FUNCTION_PAINT_SELECTION, NULL);
            State.PaintSelection = FALSE;
        }
        if(PointerActive) {
            pdDraw();
        }

        if (WaitForRelease) {
            Status = refit_call2_wrapper(ST->ConIn->ReadKeyStroke, ST->ConIn, &key);
            if (Status == EFI_SUCCESS) {
                // reset, because otherwise the buffer gets queued with keystrokes
                refit_call2_wrapper(ST->ConIn->Reset, ST->ConIn, FALSE);
                refit_call1_wrapper(BS->Stall, 100000);
            } else {
                WaitForRelease = FALSE;
                refit_call2_wrapper(ST->ConIn->Reset, ST->ConIn, TRUE);
            }
            continue;
        }

        if (HaveTimeout) {
            CurrentTime = (TimeoutCountdown + 5) / 10;
            if (CurrentTime != PreviousTime) {
               SPrint(TimeoutMessage, 255, L"%s in %d seconds", Screen->TimeoutText, CurrentTime);
               if (GlobalConfig.ScreensaverTime != -1)
                  StyleFunc(Screen, &State, MENU_FUNCTION_PAINT_TIMEOUT, TimeoutMessage);
               PreviousTime = CurrentTime;
            }
        }

<<<<<<< HEAD
        // read key press or touch event (and wait for them if applicable)
        if (TouchEnabled) {
             TouchStatus = refit_call2_wrapper(TouchProtocol->GetState, TouchProtocol, &TouchState);
        }
        Status = refit_call2_wrapper(ST->ConIn->ReadKeyStroke, ST->ConIn, &key);

        if (Status == EFI_SUCCESS) {
            TouchActive = FALSE;
=======
        // read key press or pointer event (and wait for them if applicable)
        if(PointerEnabled) {
            PointerStatus = pdUpdateState();
        }
        Status = refit_call2_wrapper(ST->ConIn->ReadKeyStroke, ST->ConIn, &key);

        if(Status == EFI_SUCCESS) {
            PointerActive = FALSE;
            DrawSelection = TRUE;
>>>>>>> d6373458
            TimeSinceKeystroke = 0;
        } else if (PointerStatus == EFI_SUCCESS) {
            if (StyleFunc != MainMenuStyle && pdGetState().Press) {
                // prevent user from getting stuck on submenus
                // (the only one currently reachable without a keyboard is the about screen)
                MenuExit = MENU_EXIT_ENTER;
                break;
            }

            PointerActive = TRUE;
            TimeSinceKeystroke = 0;
        } else {
            if (HaveTimeout && TimeoutCountdown == 0) {
                // timeout expired
                MenuExit = MENU_EXIT_TIMEOUT;
                break;
            } else if (HaveTimeout || GlobalConfig.ScreensaverTime > 0) {
                UINTN ElapsCount = 1;

                UINTN Input = WaitForInput(1000); // 1s Timeout

                if(Input == INPUT_KEY || Input == INPUT_POINTER) {
                    continue;
                } else if(Input == INPUT_TIMEOUT) {
                    ElapsCount = 10; // always counted as 1s to end of the timeout
                }

                TimeSinceKeystroke += ElapsCount;
                if(HaveTimeout) {
                    TimeoutCountdown = TimeoutCountdown <= ElapsCount ? 0 : TimeoutCountdown - ElapsCount;
                } else if (GlobalConfig.ScreensaverTime > 0 &&
                        TimeSinceKeystroke > (GlobalConfig.ScreensaverTime * 10))
                {
                        SaveScreen();
                        State.PaintAll = TRUE;
                        TimeSinceKeystroke = 0;
                } // if
            } else {
                WaitForInput(0);
            }
            continue;
        } // if/else !read keystroke

        if (HaveTimeout) {
            // the user pressed a key, cancel the timeout
            StyleFunc(Screen, &State, MENU_FUNCTION_PAINT_TIMEOUT, L"");
            HaveTimeout = FALSE;
            if (GlobalConfig.ScreensaverTime == -1) { // cancel start-with-blank-screen coding
               GlobalConfig.ScreensaverTime = 0;
               if (!GlobalConfig.TextOnly)
                 BltClearScreen(TRUE);
            }
        }

        if(!PointerActive) { // react to key press
            switch (key.ScanCode) {
                case SCAN_UP:
                    UpdateScroll(&State, SCROLL_LINE_UP);
                    break;
                case SCAN_LEFT:
                    UpdateScroll(&State, SCROLL_LINE_LEFT);
                    break;
                case SCAN_DOWN:
                    UpdateScroll(&State, SCROLL_LINE_DOWN);
                    break;
                case SCAN_RIGHT:
                    UpdateScroll(&State, SCROLL_LINE_RIGHT);
                    break;
                case SCAN_HOME:
                    UpdateScroll(&State, SCROLL_FIRST);
                    break;
                case SCAN_END:
                    UpdateScroll(&State, SCROLL_LAST);
                    break;
                case SCAN_PAGE_UP:
                    UpdateScroll(&State, SCROLL_PAGE_UP);
                    break;
                case SCAN_PAGE_DOWN:
                    UpdateScroll(&State, SCROLL_PAGE_DOWN);
                    break;
                case SCAN_ESC:
                    MenuExit = MENU_EXIT_ESCAPE;
                    break;
                case SCAN_INSERT:
                case SCAN_F2:
                    MenuExit = MENU_EXIT_DETAILS;
                    break;
                case SCAN_DELETE:
                    MenuExit = MENU_EXIT_HIDE;
                    break;
                case SCAN_F10:
                    egScreenShot();
                    break;
                case 0x0016: // F12
                    if (EjectMedia())
                        MenuExit = MENU_EXIT_ESCAPE;
                    break;
            }
            switch (key.UnicodeChar) {
                case CHAR_LINEFEED:
                case CHAR_CARRIAGE_RETURN:
                case ' ':
                    MenuExit = MENU_EXIT_ENTER;
                    break;
                case CHAR_BACKSPACE:
                    MenuExit = MENU_EXIT_ESCAPE;
                    break;
                case '+':
                case CHAR_TAB:
                    MenuExit = MENU_EXIT_DETAILS;
                    break;
                case 'd':
                    MenuExit = MENU_EXIT_HIDE;
                    break;
                default:
                    KeyAsString[0] = key.UnicodeChar;
                    KeyAsString[1] = 0;
                    ShortcutEntry = FindMenuShortcutEntry(Screen, KeyAsString);
                    if (ShortcutEntry >= 0) {
                        State.CurrentSelection = ShortcutEntry;
                        MenuExit = MENU_EXIT_ENTER;
                    }
                    break;
            }
        } else { //react to pointer event
            if (StyleFunc != MainMenuStyle) {
                continue; // nothing to find on submenus
            }
            State.PreviousSelection = State.CurrentSelection;
            POINTER_STATE PointerState = pdGetState();
            Item = FindMainMenuItem(Screen, &State, PointerState.X, PointerState.Y);
            switch (Item) {
                case POINTER_NO_ITEM:
                    if(DrawSelection) {
                        DrawSelection = FALSE;
                        State.PaintSelection = TRUE;
                    }
                    break;
                case POINTER_LEFT_ARROW:
                    if(PointerState.Press) {
                        UpdateScroll(&State, SCROLL_PAGE_UP);
                    }
                    if(DrawSelection) {
                        DrawSelection = FALSE;
                        State.PaintSelection = TRUE;
                    }
                    break;
                case POINTER_RIGHT_ARROW:
                    if(PointerState.Press) {
                        UpdateScroll(&State, SCROLL_PAGE_DOWN);
                    }
                    if(DrawSelection) {
                        DrawSelection = FALSE;
                        State.PaintSelection = TRUE;
                    }
                    break;
                default:
                    if (!DrawSelection || Item != State.CurrentSelection) {
                        DrawSelection = TRUE;
                        State.PaintSelection = TRUE;
                        State.CurrentSelection = Item;
                    }
                    if(PointerState.Press) {
                        MenuExit = MENU_EXIT_ENTER;
                    }
                    break;
            }
        }
    }

    pdClear();
    StyleFunc(Screen, &State, MENU_FUNCTION_CLEANUP, NULL);

    if (ChosenEntry)
        *ChosenEntry = Screen->Entries[State.CurrentSelection];
    *DefaultEntryIndex = State.CurrentSelection;
    return MenuExit;
} /* static UINTN RunGenericMenu() */

//
// text-mode generic style
//

// Show information lines in text mode.
static VOID ShowTextInfoLines(IN REFIT_MENU_SCREEN *Screen) {
   INTN i;

   BeginTextScreen(Screen->Title);
   if (Screen->InfoLineCount > 0) {
      refit_call2_wrapper(ST->ConOut->SetAttribute, ST->ConOut, ATTR_BASIC);
      for (i = 0; i < (INTN)Screen->InfoLineCount; i++) {
         refit_call3_wrapper(ST->ConOut->SetCursorPosition, ST->ConOut, 3, 4 + i);
         refit_call2_wrapper(ST->ConOut->OutputString, ST->ConOut, Screen->InfoLines[i]);
      }
   }
} // VOID ShowTextInfoLines()

// Do most of the work for text-based menus....
static VOID TextMenuStyle(IN REFIT_MENU_SCREEN *Screen, IN SCROLL_STATE *State, IN UINTN Function, IN CHAR16 *ParamText)
{
    INTN i;
    UINTN MenuWidth, ItemWidth, MenuHeight;
    static UINTN MenuPosY;
    static CHAR16 **DisplayStrings;
    CHAR16 TimeoutMessage[256];

    State->ScrollMode = SCROLL_MODE_TEXT;
    switch (Function) {

        case MENU_FUNCTION_INIT:
            // vertical layout
            MenuPosY = 4;
            if (Screen->InfoLineCount > 0)
                MenuPosY += Screen->InfoLineCount + 1;
            MenuHeight = ConHeight - MenuPosY - 3;
            if (Screen->TimeoutSeconds > 0)
                MenuHeight -= 2;
            InitScroll(State, Screen->EntryCount, MenuHeight);

            // determine width of the menu
            MenuWidth = 20;  // minimum
            for (i = 0; i <= State->MaxIndex; i++) {
                ItemWidth = StrLen(Screen->Entries[i]->Title);
                if (MenuWidth < ItemWidth)
                    MenuWidth = ItemWidth;
            }
            MenuWidth += 2;
            if (MenuWidth > ConWidth - 3)
                MenuWidth = ConWidth - 3;

            // prepare strings for display
            DisplayStrings = AllocatePool(sizeof(CHAR16 *) * Screen->EntryCount);
            for (i = 0; i <= State->MaxIndex; i++) {
                // Note: Theoretically, SPrint() is a cleaner way to do this; but the
                // description of the StrSize parameter to SPrint implies it's measured
                // in characters, but in practice both TianoCore and GNU-EFI seem to
                // use bytes instead, resulting in truncated displays. I could just
                // double the size of the StrSize parameter, but that seems unsafe in
                // case a future library change starts treating this as characters, so
                // I'm doing it the hard way in this instance.
                // TODO: Review the above and possibly change other uses of SPrint()
                DisplayStrings[i] = AllocateZeroPool(2 * sizeof(CHAR16));
                DisplayStrings[i][0] = L' ';
                MergeStrings(&DisplayStrings[i], Screen->Entries[i]->Title, 0);
                if (StrLen(DisplayStrings[i]) > MenuWidth)
                   DisplayStrings[i][MenuWidth - 1] = 0;
                // TODO: use more elaborate techniques for shortening too long strings (ellipses in the middle)
                // TODO: account for double-width characters
            } // for

            break;

        case MENU_FUNCTION_CLEANUP:
            // release temporary memory
            for (i = 0; i <= State->MaxIndex; i++)
                MyFreePool(DisplayStrings[i]);
            MyFreePool(DisplayStrings);
            break;

        case MENU_FUNCTION_PAINT_ALL:
            // paint the whole screen (initially and after scrolling)

            ShowTextInfoLines(Screen);
            for (i = 0; i <= State->MaxIndex; i++) {
                if (i >= State->FirstVisible && i <= State->LastVisible) {
                    refit_call3_wrapper(ST->ConOut->SetCursorPosition, ST->ConOut, 2, MenuPosY + (i - State->FirstVisible));
                    if (i == State->CurrentSelection)
                       refit_call2_wrapper(ST->ConOut->SetAttribute, ST->ConOut, ATTR_CHOICE_CURRENT);
                    else
                       refit_call2_wrapper(ST->ConOut->SetAttribute, ST->ConOut, ATTR_CHOICE_BASIC);
                    refit_call2_wrapper(ST->ConOut->OutputString, ST->ConOut, DisplayStrings[i]);
                }
            }
            // scrolling indicators
            refit_call2_wrapper(ST->ConOut->SetAttribute, ST->ConOut, ATTR_SCROLLARROW);
            refit_call3_wrapper(ST->ConOut->SetCursorPosition, ST->ConOut, 0, MenuPosY);
            if (State->FirstVisible > 0)
                refit_call2_wrapper(ST->ConOut->OutputString, ST->ConOut, ArrowUp);
            else
               refit_call2_wrapper(ST->ConOut->OutputString, ST->ConOut, L" ");
            refit_call3_wrapper(ST->ConOut->SetCursorPosition, ST->ConOut, 0, MenuPosY + State->MaxVisible);
            if (State->LastVisible < State->MaxIndex)
               refit_call2_wrapper(ST->ConOut->OutputString, ST->ConOut, ArrowDown);
            else
               refit_call2_wrapper(ST->ConOut->OutputString, ST->ConOut, L" ");
            if (!(GlobalConfig.HideUIFlags & HIDEUI_FLAG_HINTS)) {
               if (Screen->Hint1 != NULL) {
                  refit_call3_wrapper(ST->ConOut->SetCursorPosition, ST->ConOut, 0, ConHeight - 2);
                  refit_call2_wrapper(ST->ConOut->OutputString, ST->ConOut, Screen->Hint1);
               }
               if (Screen->Hint2 != NULL) {
                  refit_call3_wrapper(ST->ConOut->SetCursorPosition, ST->ConOut, 0, ConHeight - 1);
                  refit_call2_wrapper(ST->ConOut->OutputString, ST->ConOut, Screen->Hint2);
               }
            }
            break;

        case MENU_FUNCTION_PAINT_SELECTION:
            // redraw selection cursor
            refit_call3_wrapper(ST->ConOut->SetCursorPosition, ST->ConOut, 2,
                                MenuPosY + (State->PreviousSelection - State->FirstVisible));
            refit_call2_wrapper(ST->ConOut->SetAttribute, ST->ConOut, ATTR_CHOICE_BASIC);
            refit_call2_wrapper(ST->ConOut->OutputString, ST->ConOut, DisplayStrings[State->PreviousSelection]);
            refit_call3_wrapper(ST->ConOut->SetCursorPosition, ST->ConOut, 2,
                                MenuPosY + (State->CurrentSelection - State->FirstVisible));
            refit_call2_wrapper(ST->ConOut->SetAttribute, ST->ConOut, ATTR_CHOICE_CURRENT);
            refit_call2_wrapper(ST->ConOut->OutputString, ST->ConOut, DisplayStrings[State->CurrentSelection]);
            break;

        case MENU_FUNCTION_PAINT_TIMEOUT:
            if (ParamText[0] == 0) {
                // clear message
                refit_call2_wrapper(ST->ConOut->SetAttribute, ST->ConOut, ATTR_BASIC);
                refit_call3_wrapper(ST->ConOut->SetCursorPosition, ST->ConOut, 0, ConHeight - 3);
                refit_call2_wrapper(ST->ConOut->OutputString, ST->ConOut, BlankLine + 1);
            } else {
                // paint or update message
                refit_call2_wrapper(ST->ConOut->SetAttribute, ST->ConOut, ATTR_ERROR);
                refit_call3_wrapper(ST->ConOut->SetCursorPosition, ST->ConOut, 3, ConHeight - 3);
                SPrint(TimeoutMessage, 255, L"%s  ", ParamText);
                refit_call2_wrapper(ST->ConOut->OutputString, ST->ConOut, TimeoutMessage);
            }
            break;

    }
}

//
// graphical generic style
//

inline static UINTN TextLineHeight(VOID) {
   return egGetFontHeight() + TEXT_YMARGIN * 2;
} // UINTN TextLineHeight()

//
// Display a submenu
//

// Display text with a solid background (MenuBackgroundPixel or SelectionBackgroundPixel).
// Indents text by one character and placed TEXT_YMARGIN pixels down from the
// specified XPos and YPos locations.
static VOID DrawText(IN CHAR16 *Text, IN BOOLEAN Selected, IN UINTN FieldWidth, IN UINTN XPos, IN UINTN YPos)
{
   EG_IMAGE *TextBuffer;
   EG_PIXEL Bg;

   TextBuffer = egCreateImage(FieldWidth, TextLineHeight(), FALSE);

   egFillImage(TextBuffer, &MenuBackgroundPixel);
   Bg = MenuBackgroundPixel;
   if (Selected) {
       // draw selection bar background
       egFillImageArea(TextBuffer, 0, 0, FieldWidth, TextBuffer->Height, &SelectionBackgroundPixel);
       Bg = SelectionBackgroundPixel;
   }

   // render the text
   egRenderText(Text, TextBuffer, egGetFontCellWidth(), TEXT_YMARGIN, (Bg.r + Bg.g + Bg.b) / 3);
   egDrawImageWithTransparency(TextBuffer, NULL, XPos, YPos, TextBuffer->Width, TextBuffer->Height);
//    BltImage(TextBuffer, XPos, YPos);
}

// Finds the average brightness of the input Image.
// NOTE: Passing an Image that covers the whole screen can strain the
// capacity of a UINTN on a 32-bit system with a very large display.
// Using UINT64 instead is unworkable, since the code won't compile
// on a 32-bit system. As the intended use for this function is to handle
// a single text string's background, this shouldn't be a problem, but it
// may need addressing if it's applied more broadly....
static UINT8 AverageBrightness(EG_IMAGE *Image) {
   UINTN i;
   UINTN Sum = 0;

   if ((Image != NULL) && ((Image->Width * Image->Height) != 0)) {
      for (i = 0; i < (Image->Width * Image->Height); i++) {
         Sum += (Image->PixelData[i].r + Image->PixelData[i].g + Image->PixelData[i].b);
      }
      Sum /= (Image->Width * Image->Height * 3);
   } // if
   return (UINT8) Sum;
} // UINT8 AverageBrightness()

// Display text against the screen's background image. Special case: If Text is NULL
// or 0-length, clear the line. Does NOT indent the text or reposition it relative
// to the specified XPos and YPos values.
static VOID DrawTextWithTransparency(IN CHAR16 *Text, IN UINTN XPos, IN UINTN YPos)
{
    UINTN TextWidth;
    EG_IMAGE *TextBuffer = NULL;

    if (Text == NULL)
       Text = L"";

    egMeasureText(Text, &TextWidth, NULL);
    if (TextWidth == 0) {
       TextWidth = UGAWidth;
       XPos = 0;
    }

    TextBuffer = egCropImage(GlobalConfig.ScreenBackground, XPos, YPos, TextWidth, TextLineHeight());
    if (TextBuffer == NULL)
       return;

    // render the text
    egRenderText(Text, TextBuffer, 0, 0, AverageBrightness(TextBuffer));
    egDrawImageWithTransparency(TextBuffer, NULL, XPos, YPos, TextBuffer->Width, TextBuffer->Height);
    egFreeImage(TextBuffer);
}

// Compute the size & position of the window that will hold a subscreen's information.
static VOID ComputeSubScreenWindowSize(REFIT_MENU_SCREEN *Screen, IN SCROLL_STATE *State, UINTN *XPos, UINTN *YPos,
                                       UINTN *Width, UINTN *Height, UINTN *LineWidth) {
   UINTN i, ItemWidth, HintTop, BannerBottomEdge, TitleWidth;
   UINTN FontCellWidth = egGetFontCellWidth();
   UINTN FontCellHeight = egGetFontHeight();

   *Width = 20;
   *Height = 5;
   TitleWidth = egComputeTextWidth(Screen->Title);

   for (i = 0; i < Screen->InfoLineCount; i++) {
       ItemWidth = StrLen(Screen->InfoLines[i]);
       if (*Width < ItemWidth) {
           *Width = ItemWidth;
       }
       (*Height)++;
   }
   for (i = 0; i <= State->MaxIndex; i++) {
       ItemWidth = StrLen(Screen->Entries[i]->Title);
       if (*Width < ItemWidth) {
           *Width = ItemWidth;
       }
       (*Height)++;
   }
   *Width = (*Width + 2) * FontCellWidth;
   *LineWidth = *Width;
   if (Screen->TitleImage)
      *Width += (Screen->TitleImage->Width + TITLEICON_SPACING * 2 + FontCellWidth);
   else
      *Width += FontCellWidth;

   if (*Width < TitleWidth)
      *Width = TitleWidth + 2 * FontCellWidth;

   // Keep it within the bounds of the screen, or 2/3 of the screen's width
   // for screens over 800 pixels wide
   if (*Width > UGAWidth)
      *Width = UGAWidth;

   *XPos = (UGAWidth - *Width) / 2;

   HintTop = UGAHeight - (FontCellHeight * 3); // top of hint text
   *Height *= TextLineHeight();
   if (Screen->TitleImage && (*Height < (Screen->TitleImage->Height + TextLineHeight() * 4)))
      *Height = Screen->TitleImage->Height + TextLineHeight() * 4;

   if (GlobalConfig.BannerBottomEdge >= HintTop) { // probably a full-screen image; treat it as an empty banner
      BannerBottomEdge = 0;
   } else {
      BannerBottomEdge = GlobalConfig.BannerBottomEdge;
   }
   if (*Height > (HintTop - BannerBottomEdge - FontCellHeight * 2)) {
      BannerBottomEdge = 0;
   }
   if (*Height > (HintTop - BannerBottomEdge - FontCellHeight * 2)) {
      // TODO: Implement scrolling in text screen.
      *Height = (HintTop - BannerBottomEdge - FontCellHeight * 2);
   }

   *YPos = ((UGAHeight - *Height) / 2);
   if (*YPos < BannerBottomEdge)
      *YPos = BannerBottomEdge + FontCellHeight + (HintTop - BannerBottomEdge - *Height) / 2;
} // VOID ComputeSubScreenWindowSize()

// Displays sub-menus
static VOID GraphicsMenuStyle(IN REFIT_MENU_SCREEN *Screen, IN SCROLL_STATE *State, IN UINTN Function, IN CHAR16 *ParamText)
{
    INTN i;
    UINTN ItemWidth;
    static UINTN LineWidth, MenuWidth, MenuHeight, EntriesPosX, TitlePosX, EntriesPosY, TimeoutPosY, CharWidth;
    EG_IMAGE *Window;
    EG_PIXEL *BackgroundPixel = &(GlobalConfig.ScreenBackground->PixelData[0]);

    CharWidth = egGetFontCellWidth();
    State->ScrollMode = SCROLL_MODE_TEXT;
    switch (Function) {

        case MENU_FUNCTION_INIT:
            InitScroll(State, Screen->EntryCount, 0);
            ComputeSubScreenWindowSize(Screen, State, &EntriesPosX, &EntriesPosY, &MenuWidth, &MenuHeight, &LineWidth);
            TimeoutPosY = EntriesPosY + (Screen->EntryCount + 1) * TextLineHeight();

            // initial painting
            SwitchToGraphicsAndClear();
            Window = egCreateFilledImage(MenuWidth, MenuHeight, FALSE, BackgroundPixel);
            egDrawImage(Window, EntriesPosX, EntriesPosY);
            ItemWidth = egComputeTextWidth(Screen->Title);
            if (MenuWidth > ItemWidth) {
               TitlePosX = EntriesPosX + (MenuWidth - ItemWidth) / 2 - CharWidth;
            } else {
               TitlePosX = EntriesPosX;
               if (CharWidth > 0) {
                  i = MenuWidth / CharWidth - 2;
                  if (i > 0)
                     Screen->Title[i] = 0;
               } // if
            } // if/else
            break;

        case MENU_FUNCTION_CLEANUP:
            // nothing to do
            break;

        case MENU_FUNCTION_PAINT_ALL:
           ComputeSubScreenWindowSize(Screen, State, &EntriesPosX, &EntriesPosY, &MenuWidth, &MenuHeight, &LineWidth);
           DrawText(Screen->Title, FALSE, (StrLen(Screen->Title) + 2) * CharWidth, TitlePosX, EntriesPosY += TextLineHeight());
           if (Screen->TitleImage) {
              BltImageAlpha(Screen->TitleImage, EntriesPosX + TITLEICON_SPACING, EntriesPosY + TextLineHeight() * 2,
                            BackgroundPixel);
              EntriesPosX += (Screen->TitleImage->Width + TITLEICON_SPACING * 2);
           }
           EntriesPosY += (TextLineHeight() * 2);
           if (Screen->InfoLineCount > 0) {
               for (i = 0; i < (INTN)Screen->InfoLineCount; i++) {
                   DrawText(Screen->InfoLines[i], FALSE, LineWidth, EntriesPosX, EntriesPosY);
                   EntriesPosY += TextLineHeight();
               }
               EntriesPosY += TextLineHeight();  // also add a blank line
           }

           for (i = 0; i <= State->MaxIndex; i++) {
              DrawText(Screen->Entries[i]->Title, (i == State->CurrentSelection), LineWidth, EntriesPosX,
                       EntriesPosY + i * TextLineHeight());
           }
           if (!(GlobalConfig.HideUIFlags & HIDEUI_FLAG_HINTS)) {
              if ((Screen->Hint1 != NULL) && (StrLen(Screen->Hint1) > 0))
                 DrawTextWithTransparency(Screen->Hint1, (UGAWidth - egComputeTextWidth(Screen->Hint1)) / 2,
                                          UGAHeight - (egGetFontHeight() * 3));
              if ((Screen->Hint2 != NULL) && (StrLen(Screen->Hint2) > 0))
                 DrawTextWithTransparency(Screen->Hint2, (UGAWidth - egComputeTextWidth(Screen->Hint2)) / 2,
                                           UGAHeight - (egGetFontHeight() * 2));
           } // if
           break;

        case MENU_FUNCTION_PAINT_SELECTION:
            // redraw selection cursor
            DrawText(Screen->Entries[State->PreviousSelection]->Title, FALSE, LineWidth,
                     EntriesPosX, EntriesPosY + State->PreviousSelection * TextLineHeight());
            DrawText(Screen->Entries[State->CurrentSelection]->Title, TRUE, LineWidth,
                     EntriesPosX, EntriesPosY + State->CurrentSelection * TextLineHeight());
            break;

        case MENU_FUNCTION_PAINT_TIMEOUT:
            DrawText(ParamText, FALSE, LineWidth, EntriesPosX, TimeoutPosY);
            break;

    }
} // static VOID GraphicsMenuStyle()

//
// graphical main menu style
//

static VOID DrawMainMenuEntry(REFIT_MENU_ENTRY *Entry, BOOLEAN selected, UINTN XPos, UINTN YPos)
{
   EG_IMAGE *Background;

   // if using pointer, don't draw selection image when not hovering
   if (selected && DrawSelection) {
      Background = egCropImage(GlobalConfig.ScreenBackground, XPos, YPos,
                               SelectionImages[Entry->Row]->Width, SelectionImages[Entry->Row]->Height);
      egComposeImage(Background, SelectionImages[Entry->Row], 0, 0);
      BltImageCompositeBadge(Background, Entry->Image, Entry->BadgeImage, XPos, YPos);
   } else { // Image not selected; copy background
      egDrawImageWithTransparency(Entry->Image, Entry->BadgeImage, XPos, YPos,
                                  SelectionImages[Entry->Row]->Width, SelectionImages[Entry->Row]->Height);
   } // if/else
} // VOID DrawMainMenuEntry()

static VOID PaintAll(IN REFIT_MENU_SCREEN *Screen, IN SCROLL_STATE *State, UINTN *itemPosX,
                     UINTN row0PosY, UINTN row1PosY, UINTN textPosY) {
   INTN i;
   if (Screen->Entries[State->CurrentSelection]->Row == 0)
      AdjustScrollState(State);
   for (i = State->FirstVisible; i <= State->MaxIndex; i++) {
      if (Screen->Entries[i]->Row == 0) {
         if (i <= State->LastVisible) {
            DrawMainMenuEntry(Screen->Entries[i], (i == State->CurrentSelection) ? TRUE : FALSE,
                              itemPosX[i - State->FirstVisible], row0PosY);
         } // if
      } else {
         DrawMainMenuEntry(Screen->Entries[i], (i == State->CurrentSelection) ? TRUE : FALSE, itemPosX[i], row1PosY);
      }
   }
   if (!(GlobalConfig.HideUIFlags & HIDEUI_FLAG_LABEL) && (!PointerActive || (PointerActive && DrawSelection))) {
      DrawTextWithTransparency(L"", 0, textPosY);
      DrawTextWithTransparency(Screen->Entries[State->CurrentSelection]->Title,
                               (UGAWidth - egComputeTextWidth(Screen->Entries[State->CurrentSelection]->Title)) >> 1,
                               textPosY);
   } else {
        DrawTextWithTransparency(L"", 0, textPosY);
   }

   if (!(GlobalConfig.HideUIFlags & HIDEUI_FLAG_HINTS)) {
      DrawTextWithTransparency(Screen->Hint1, (UGAWidth - egComputeTextWidth(Screen->Hint1)) / 2,
                               UGAHeight - (egGetFontHeight() * 3));
      DrawTextWithTransparency(Screen->Hint2, (UGAWidth - egComputeTextWidth(Screen->Hint2)) / 2,
                               UGAHeight - (egGetFontHeight() * 2));
   } // if
} // static VOID PaintAll()

// Move the selection to State->CurrentSelection, adjusting icon row if necessary...
static VOID PaintSelection(IN REFIT_MENU_SCREEN *Screen, IN SCROLL_STATE *State, UINTN *itemPosX,
                           UINTN row0PosY, UINTN row1PosY, UINTN textPosY) {
   UINTN XSelectPrev, XSelectCur, YPosPrev, YPosCur;

   if (((State->CurrentSelection <= State->LastVisible) && (State->CurrentSelection >= State->FirstVisible)) ||
       (State->CurrentSelection >= State->InitialRow1) ) {
      if (Screen->Entries[State->PreviousSelection]->Row == 0) {
         XSelectPrev = State->PreviousSelection - State->FirstVisible;
         YPosPrev = row0PosY;
      } else {
         XSelectPrev = State->PreviousSelection;
         YPosPrev = row1PosY;
      } // if/else
      if (Screen->Entries[State->CurrentSelection]->Row == 0) {
         XSelectCur = State->CurrentSelection - State->FirstVisible;
         YPosCur = row0PosY;
      } else {
         XSelectCur = State->CurrentSelection;
         YPosCur = row1PosY;
      } // if/else
      DrawMainMenuEntry(Screen->Entries[State->PreviousSelection], FALSE, itemPosX[XSelectPrev], YPosPrev);
      DrawMainMenuEntry(Screen->Entries[State->CurrentSelection], TRUE, itemPosX[XSelectCur], YPosCur);
      if (!(GlobalConfig.HideUIFlags & HIDEUI_FLAG_LABEL) && (!PointerActive || (PointerActive && DrawSelection))) {
         DrawTextWithTransparency(L"", 0, textPosY);
         DrawTextWithTransparency(Screen->Entries[State->CurrentSelection]->Title,
                                  (UGAWidth - egComputeTextWidth(Screen->Entries[State->CurrentSelection]->Title)) >> 1,
                                  textPosY);
      } else {
          DrawTextWithTransparency(L"", 0, textPosY);
      }
   } else { // Current selection not visible; must redraw the menu....
      MainMenuStyle(Screen, State, MENU_FUNCTION_PAINT_ALL, NULL);
   }
} // static VOID MoveSelection(VOID)

// Display a 48x48 icon at the specified location. Uses the image specified by
// ExternalFilename if it's available, or BuiltInImage if it's not. The
// Y position is specified as the center value, and so is adjusted by half
// the icon's height. The X position is set along the icon's left
// edge if Alignment == ALIGN_LEFT, and along the right edge if
// Alignment == ALIGN_RIGHT
static VOID PaintIcon(IN EG_EMBEDDED_IMAGE *BuiltInIcon, IN CHAR16 *ExternalFilename, UINTN PosX, UINTN PosY, UINTN Alignment) {
   EG_IMAGE *Icon = NULL;

   Icon = egFindIcon(ExternalFilename, GlobalConfig.IconSizes[ICON_SIZE_SMALL]);
   if (Icon == NULL)
      Icon = egPrepareEmbeddedImage(BuiltInIcon, TRUE);
   if (Icon != NULL) {
      if (Alignment == ALIGN_RIGHT)
         PosX -= Icon->Width;
      egDrawImageWithTransparency(Icon, NULL, PosX, PosY - (Icon->Height / 2), Icon->Width, Icon->Height);
   }
} // static VOID ()

UINTN ComputeRow0PosY(VOID) {
   return ((UGAHeight / 2) - TileSizes[0] / 2);
} // UINTN ComputeRow0PosY()

// Display (or erase) the arrow icons to the left and right of an icon's row,
// as appropriate.
static VOID PaintArrows(SCROLL_STATE *State, UINTN PosX, UINTN PosY, UINTN row0Loaders) {
   EG_IMAGE *TempImage;
   UINTN Width, Height, RightX, AdjPosY;

   // NOTE: Assume that left and right arrows are of the same size....
   Width = egemb_arrow_left.Width;
   Height = egemb_arrow_left.Height;
   RightX = (UGAWidth + (TileSizes[0] + TILE_XSPACING) * State->MaxVisible) / 2 + TILE_XSPACING;
   AdjPosY = PosY - (Height / 2);

   // For PaintIcon() calls, the starting Y position is moved to the midpoint
   // of the surrounding row; PaintIcon() adjusts this back up by half the
   // icon's height to properly center it.
   if ((State->FirstVisible > 0) && (!(GlobalConfig.HideUIFlags & HIDEUI_FLAG_ARROWS))) {
      PaintIcon(&egemb_arrow_left, L"arrow_left", PosX, PosY, ALIGN_RIGHT);
   } else {
      TempImage = egCropImage(GlobalConfig.ScreenBackground, PosX - Width, AdjPosY, Width, Height);
      BltImage(TempImage, PosX - Width, AdjPosY);
      egFreeImage(TempImage);
   } // if/else

   if ((State->LastVisible < (row0Loaders - 1)) && (!(GlobalConfig.HideUIFlags & HIDEUI_FLAG_ARROWS))) {
      PaintIcon(&egemb_arrow_right, L"arrow_right", RightX, PosY, ALIGN_LEFT);
   } else {
      TempImage = egCropImage(GlobalConfig.ScreenBackground, RightX, AdjPosY, Width, Height);
      BltImage(TempImage, RightX, AdjPosY);
      egFreeImage(TempImage);
   } // if/else
} // VOID PaintArrows()

// Display main menu in graphics mode
VOID MainMenuStyle(IN REFIT_MENU_SCREEN *Screen, IN SCROLL_STATE *State, IN UINTN Function, IN CHAR16 *ParamText)
{
    INTN i;
    static UINTN row0PosX, row0PosXRunning, row1PosY, row0Loaders;
    UINTN row0Count, row1Count, row1PosX, row1PosXRunning;
    static UINTN *itemPosX;
    static UINTN row0PosY, textPosY;

    State->ScrollMode = SCROLL_MODE_ICONS;
    switch (Function) {

        case MENU_FUNCTION_INIT:
            InitScroll(State, Screen->EntryCount, GlobalConfig.MaxTags);

            // layout
            row0Count = 0;
            row1Count = 0;
            row0Loaders = 0;
            for (i = 0; i <= State->MaxIndex; i++) {
               if (Screen->Entries[i]->Row == 1) {
                  row1Count++;
               } else {
                  row0Loaders++;
                  if (row0Count < State->MaxVisible)
                     row0Count++;
               }
            }
            row0PosX = (UGAWidth + TILE_XSPACING - (TileSizes[0] + TILE_XSPACING) * row0Count) >> 1;
            row0PosY = ComputeRow0PosY();
            row1PosX = (UGAWidth + TILE_XSPACING - (TileSizes[1] + TILE_XSPACING) * row1Count) >> 1;
            row1PosY = row0PosY + TileSizes[0] + TILE_YSPACING;
            if (row1Count > 0)
                textPosY = row1PosY + TileSizes[1] + TILE_YSPACING;
            else
                textPosY = row1PosY;

            itemPosX = AllocatePool(sizeof(UINTN) * Screen->EntryCount);
            row0PosXRunning = row0PosX;
            row1PosXRunning = row1PosX;
            for (i = 0; i <= State->MaxIndex; i++) {
                if (Screen->Entries[i]->Row == 0) {
                    itemPosX[i] = row0PosXRunning;
                    row0PosXRunning += TileSizes[0] + TILE_XSPACING;
                } else {
                    itemPosX[i] = row1PosXRunning;
                    row1PosXRunning += TileSizes[1] + TILE_XSPACING;
                }
            }
            // initial painting
            InitSelection();
            SwitchToGraphicsAndClear();
            break;

        case MENU_FUNCTION_CLEANUP:
            MyFreePool(itemPosX);
            break;

        case MENU_FUNCTION_PAINT_ALL:
            PaintAll(Screen, State, itemPosX, row0PosY, row1PosY, textPosY);
            // For PaintArrows(), the starting Y position is moved to the midpoint
            // of the surrounding row; PaintIcon() adjusts this back up by half the
            // icon's height to properly center it.
            PaintArrows(State, row0PosX - TILE_XSPACING, row0PosY + (TileSizes[0] / 2), row0Loaders);
            break;

        case MENU_FUNCTION_PAINT_SELECTION:
            PaintSelection(Screen, State, itemPosX, row0PosY, row1PosY, textPosY);
            break;

        case MENU_FUNCTION_PAINT_TIMEOUT:
            if (!(GlobalConfig.HideUIFlags & HIDEUI_FLAG_LABEL)) {
               DrawTextWithTransparency(L"", 0, textPosY + TextLineHeight());
               DrawTextWithTransparency(ParamText, (UGAWidth - egComputeTextWidth(ParamText)) >> 1, textPosY + TextLineHeight());
            }
            break;

    }
} // VOID MainMenuStyle()

// Determines the index of the main menu item at the given coordinates.
UINTN FindMainMenuItem(IN REFIT_MENU_SCREEN *Screen, IN SCROLL_STATE *State, IN UINTN PosX, IN UINTN PosY)
{
    UINTN i;
    static UINTN row0PosX, row0PosXRunning, row1PosY, row0Loaders;
    UINTN row0Count, row1Count, row1PosX, row1PosXRunning;
    static UINTN *itemPosX;
    static UINTN row0PosY;
<<<<<<< HEAD
    UINTN itemRow;

    row0Count = 0;
    row1Count = 0;
    row0Loaders = 0;
    for (i = 0; i <= State->MaxIndex; i++) {
        if (Screen->Entries[i]->Row == 1) {
            row1Count++;
        } else {
            row0Loaders++;
            if (row0Count < State->MaxVisible)
                row0Count++;
        }
    }
    row0PosX = (UGAWidth + TILE_XSPACING - (TileSizes[0] + TILE_XSPACING) * row0Count) >> 1;
    row0PosY = ComputeRow0PosY();
    row1PosX = (UGAWidth + TILE_XSPACING - (TileSizes[1] + TILE_XSPACING) * row1Count) >> 1;
    row1PosY = row0PosY + TileSizes[0] + TILE_YSPACING;

    if (PosY >= row0PosY && PosY <= row0PosY + TileSizes[0]) {
        itemRow = 0;
        if (PosX <= row0PosX) {
            return TOUCH_LEFT_ARROW;
        } else if (PosX >= (UGAWidth - row0PosX)) {
            return TOUCH_RIGHT_ARROW;
        }

    } else if (PosY >= row1PosY && PosY <= row1PosY + TileSizes[1]) {
        itemRow = 1;

    } else { // Y coordinate is outside of either row
        return TOUCH_NO_ITEM;
    }

    UINTN ItemIndex = TOUCH_NO_ITEM;

    itemPosX = AllocatePool(sizeof(UINTN) * Screen->EntryCount);
    row0PosXRunning = row0PosX;
    row1PosXRunning = row1PosX;
    for (i = 0; i <= State->MaxIndex; i++) {
        if (Screen->Entries[i]->Row == 0) {
            itemPosX[i] = row0PosXRunning;
            row0PosXRunning += TileSizes[0] + TILE_XSPACING;
        } else {
            itemPosX[i] = row1PosXRunning;
            row1PosXRunning += TileSizes[1] + TILE_XSPACING;
        }
    }

    for (i = State->FirstVisible; i <= State->MaxIndex; i++) {
        if (Screen->Entries[i]->Row == 0 && itemRow == 0) {
            if (i <= State->LastVisible) {
                if(PosX >= itemPosX[i - State->FirstVisible] && PosX <= itemPosX[i - State->FirstVisible] + TileSizes[0]) {
                    ItemIndex = i;
                    break;
                }
            } // if
        } else if (Screen->Entries[i]->Row == 1 && itemRow == 1) {
            if (PosX >= itemPosX[i] && PosX <= itemPosX[i] + TileSizes[1]) {
                ItemIndex = i;
                break;
            }
        }
    }
    MyFreePool(itemPosX);
    return ItemIndex;
=======
	UINTN itemRow;

	row0Count = 0;
	row1Count = 0;
	row0Loaders = 0;
	for (i = 0; i <= State->MaxIndex; i++) {
	   if (Screen->Entries[i]->Row == 1) {
		  row1Count++;
	   } else {
		  row0Loaders++;
		  if (row0Count < State->MaxVisible)
			 row0Count++;
	   }
	}
	row0PosX = (UGAWidth + TILE_XSPACING - (TileSizes[0] + TILE_XSPACING) * row0Count) >> 1;
	row0PosY = ComputeRow0PosY();
	row1PosX = (UGAWidth + TILE_XSPACING - (TileSizes[1] + TILE_XSPACING) * row1Count) >> 1;
	row1PosY = row0PosY + TileSizes[0] + TILE_YSPACING;
	
	if(PosY >= row0PosY && PosY <= row0PosY + TileSizes[0]) {
		itemRow = 0;
		if(PosX <= row0PosX) {
			return POINTER_LEFT_ARROW;
		}
		else if(PosX >= (UGAWidth - row0PosX)) {
			return POINTER_RIGHT_ARROW;
		}
	} else if(PosY >= row1PosY && PosY <= row1PosY + TileSizes[1]) {
		itemRow = 1;
	} else { // Y coordinate is outside of either row
		return POINTER_NO_ITEM;
	}
	
	UINTN ItemIndex = POINTER_NO_ITEM;
	
	itemPosX = AllocatePool(sizeof(UINTN) * Screen->EntryCount);
	row0PosXRunning = row0PosX;
	row1PosXRunning = row1PosX;
	for (i = 0; i <= State->MaxIndex; i++) {
		if (Screen->Entries[i]->Row == 0) {
			itemPosX[i] = row0PosXRunning;
			row0PosXRunning += TileSizes[0] + TILE_XSPACING;
		} else {
			itemPosX[i] = row1PosXRunning;
			row1PosXRunning += TileSizes[1] + TILE_XSPACING;
		}
	}
	
	for (i = State->FirstVisible; i <= State->MaxIndex; i++) {
      if (Screen->Entries[i]->Row == 0 && itemRow == 0) {
         if (i <= State->LastVisible) {
			 if(PosX >= itemPosX[i - State->FirstVisible] && PosX <= itemPosX[i - State->FirstVisible] + TileSizes[0]) {
				ItemIndex = i;
				break;
			 }
         } // if
      } else if (Screen->Entries[i]->Row == 1 && itemRow == 1) {
		  if(PosX >= itemPosX[i] && PosX <= itemPosX[i] + TileSizes[1]) {
			ItemIndex = i;
			break;
		  }
      }
   }
	
	MyFreePool(itemPosX);
	
	return ItemIndex;
>>>>>>> d6373458
} // VOID FindMainMenuItem()

VOID GenerateWaitList() {
    UINTN PointerCount = pdCount();
    WaitListLength = 2 + PointerCount;
    WaitList = AllocatePool(sizeof(EFI_EVENT) * WaitListLength);

    WaitList[0] = ST->ConIn->WaitForKey;

    UINTN Index;
    for(Index = 0; Index < PointerCount; Index++) {
        WaitList[Index + 1] = pdWaitEvent(Index);
    }
} // VOID GenerateWaitList()

UINTN WaitForInput(UINTN Timeout) {
    UINTN Index = INPUT_TIMEOUT;
    UINTN Length = WaitListLength;
    EFI_EVENT TimerEvent;
    EFI_STATUS Status;

    if(Timeout == 0) {
        Length--;
    } else {
        Status = refit_call5_wrapper(BS->CreateEvent, EVT_TIMER, 0, NULL, NULL, &TimerEvent);
        if(EFI_ERROR(Status)) {
            refit_call1_wrapper(BS->Stall, 100000); // Pause for 100 ms
            return INPUT_TIMER_ERROR;
        } else {
            Status = refit_call3_wrapper(BS->SetTimer, TimerEvent, TimerRelative, Timeout * 10000);
            WaitList[Length - 1] = TimerEvent;
        }
    }

    Status = refit_call3_wrapper(BS->WaitForEvent, Length, WaitList, &Index);
    refit_call1_wrapper(BS->CloseEvent, TimerEvent);

    if(EFI_ERROR(Status)) {
        refit_call1_wrapper(BS->Stall, 100000); // Pause for 100 ms
        return INPUT_TIMER_ERROR;
    } else if(Index == 0) {
        return INPUT_KEY;
    } else if(Index < Length - 1) {
        return INPUT_POINTER;
    }
    return INPUT_TIMEOUT;
} // UINTN WaitForInput()

// Enable the user to edit boot loader options.
// Returns TRUE if the user exited with edited options; FALSE if the user
// pressed Esc to terminate the edit.
static BOOLEAN EditOptions(LOADER_ENTRY *MenuEntry) {
   UINTN x_max, y_max;
   CHAR16 *EditedOptions;
   BOOLEAN retval = FALSE;

   if (GlobalConfig.HideUIFlags & HIDEUI_FLAG_EDITOR) {
      return FALSE;
   }

   refit_call4_wrapper(ST->ConOut->QueryMode, ST->ConOut, ST->ConOut->Mode->Mode, &x_max, &y_max);

   if (!GlobalConfig.TextOnly)
      SwitchToText(TRUE);

   if (line_edit(MenuEntry->LoadOptions, &EditedOptions, x_max)) {
      MyFreePool(MenuEntry->LoadOptions);
      MenuEntry->LoadOptions = EditedOptions;
      retval = TRUE;
   } // if
   if (!GlobalConfig.TextOnly)
      SwitchToGraphics();
   return retval;
} // VOID EditOptions()

//
// user-callable dispatcher functions
//

VOID DisplaySimpleMessage(CHAR16* Title, CHAR16 *Message) {
    MENU_STYLE_FUNC     Style = TextMenuStyle;
    INTN                DefaultEntry = 0;
    REFIT_MENU_ENTRY    *ChosenOption;
    REFIT_MENU_SCREEN   HideItemMenu = { NULL, NULL, 0, NULL, 0, NULL, 0, NULL,
                                         L"Press Enter to return to main menu", L"" };

    if (!Message)
        return;

    if (AllowGraphicsMode)
        Style = GraphicsMenuStyle;
    HideItemMenu.TitleImage = BuiltinIcon(BUILTIN_ICON_FUNC_ABOUT);
    HideItemMenu.Title = Title;
    AddMenuInfoLine(&HideItemMenu, Message);
    AddMenuEntry(&HideItemMenu, &MenuEntryReturn);
    RunGenericMenu(&HideItemMenu, Style, &DefaultEntry, &ChosenOption);
} // VOID DisplaySimpleMessage()

static BOOLEAN DeleteTagFromVar(CHAR16 *ToDelete, CHAR16 *TagList, CHAR16 *VarName) {
    UINTN       i = 0;
    CHAR16      *OneElement, *NewList = NULL;
    BOOLEAN     DeletedSomething = FALSE;
    EFI_STATUS  Status;

    if ((ToDelete == NULL) || (TagList == NULL) || (VarName == NULL))
        return FALSE;

    while ((OneElement = FindCommaDelimited(TagList, i++)) != NULL) {
        if (!MyStriCmp(OneElement, ToDelete)) {
            MergeStrings(&NewList, OneElement, L',');
        } else {
            DeletedSomething = TRUE;
        }
    } // while
    MyFreePool(OneElement);
    i = StrLen(NewList);
    if ((i > 0) && (NewList[i - 1] == L',')) {
        NewList[i - 1] = '\0';
        i--;
    } // if
    if (DeletedSomething) {
        if (i == 0) {
            Status = EfivarSetRaw(&RefindGuid, VarName, (CHAR8 *) NewList, 0, TRUE);
        } else {
            Status = EfivarSetRaw(&RefindGuid, VarName, (CHAR8 *) NewList, i * 2 + 2, TRUE);
        } // if/else
        CheckError(Status, L"in DeleteTagFromVar()");
    } // if
    MyFreePool(NewList);
    return DeletedSomething;
} // BOOLEAN DeleteTagFromVar()

// Present a menu that enables the user to delete hidden tags (that is, to
// un-hide them).
VOID ManageHiddenTags(VOID) {
    CHAR16              *AllTags = NULL, *HiddenTags, *HiddenTools, *HiddenLegacy, *OneElement = NULL;
    INTN                DefaultEntry = 0;
    MENU_STYLE_FUNC     Style = TextMenuStyle;
    REFIT_MENU_ENTRY    *ChosenOption, *MenuEntryItem;
    REFIT_MENU_SCREEN   HideItemMenu = { L"Manage Hidden Tags Menu", NULL, 0, NULL, 0, NULL, 0, NULL,
                                         L"Select an option and press Enter or",
                                         L"press Esc to return to main menu without changes" };
    UINTN               MenuExit, i = 0;

    HideItemMenu.TitleImage = BuiltinIcon(BUILTIN_ICON_FUNC_HIDDEN);
    if (AllowGraphicsMode)
        Style = GraphicsMenuStyle;

    HiddenTags = ReadHiddenTags(L"HiddenTags");
    if (HiddenTags && (HiddenTags[0] != L'\0'))
        AllTags = StrDuplicate(HiddenTags);
    HiddenTools = ReadHiddenTags(L"HiddenTools");
    if (HiddenTools && (HiddenTools[0] != L'\0'))
        MergeStrings(&AllTags, HiddenTools, L',');
    HiddenLegacy = ReadHiddenTags(L"HiddenLegacy");
    if (HiddenLegacy && (HiddenLegacy[0] != L'\0'))
        MergeStrings(&AllTags, HiddenLegacy, L',');
    if ((AllTags) && (StrLen(AllTags) > 0)) {
        AddMenuInfoLine(&HideItemMenu, L"Select a tag and press Enter to restore it");
        while ((OneElement = FindCommaDelimited(AllTags, i++)) != NULL) {
            MenuEntryItem = AllocateZeroPool(sizeof(REFIT_MENU_ENTRY));
            MenuEntryItem->Title = StrDuplicate(OneElement);
            MenuEntryItem->Tag = TAG_RETURN;
            MenuEntryItem->Row = 1;
            AddMenuEntry(&HideItemMenu, MenuEntryItem);
        } // while
        MenuExit = RunGenericMenu(&HideItemMenu, Style, &DefaultEntry, &ChosenOption);
        if (MenuExit == MENU_EXIT_ENTER) {
            if (DeleteTagFromVar(ChosenOption->Title, HiddenTags, L"HiddenTags") ||
                DeleteTagFromVar(ChosenOption->Title, HiddenTools, L"HiddenTools") ||
                DeleteTagFromVar(ChosenOption->Title, HiddenLegacy, L"HiddenLegacy")) {
                    RescanAll(TRUE);
            } // if
        } // if
    } else {
        DisplaySimpleMessage(L"Information", L"No hidden tags found");
    }
    MyFreePool(AllTags);
    MyFreePool(HiddenTags);
    MyFreePool(HiddenTools);
    MyFreePool(HiddenLegacy);
    MyFreePool(OneElement);
} // VOID ManageHiddenTags()

CHAR16* ReadHiddenTags(CHAR16 *VarName) {
    CHAR8       *Buffer = NULL;
    UINTN       Size;
    EFI_STATUS  Status;

    Status = EfivarGetRaw(&RefindGuid, VarName, &Buffer, &Size);
    if ((Status != EFI_SUCCESS) && (Status != EFI_NOT_FOUND))
        CheckError(Status, L"in ReadHiddenTags()");
    if ((Status == EFI_SUCCESS) && (Size == 0)) {
        MyFreePool(Buffer);
        Buffer = NULL;
    }
    return (CHAR16 *) Buffer;
} // CHAR16* ReadHiddenTags()

static VOID AddToHiddenTags(CHAR16 *VarName, CHAR16 *Pathname) {
    CHAR16 *HiddenTags;
    EFI_STATUS Status;

    if (Pathname && (StrLen(Pathname) > 0)) {
        HiddenTags = ReadHiddenTags(VarName);
        MergeStrings(&HiddenTags, Pathname, L',');
        Status = EfivarSetRaw(&RefindGuid, VarName, (CHAR8 *) HiddenTags, StrLen(HiddenTags) * 2 + 2, TRUE);
        CheckError(Status, L"in AddToHiddenTags()");
        MyFreePool(HiddenTags);
    } // if
} // VOID AddToHiddenTags()

static BOOLEAN HideEfiTag(LOADER_ENTRY *Loader, REFIT_MENU_SCREEN *HideItemMenu, CHAR16 *VarName) {
    REFIT_VOLUME       *Volume = NULL;
    BOOLEAN            TagHidden = FALSE;
    CHAR16             *Filename = NULL, *FullPath = NULL;
    MENU_STYLE_FUNC    Style = TextMenuStyle;
    UINTN              MenuExit;
    INTN               DefaultEntry = 1;
    REFIT_MENU_ENTRY   *ChosenOption;

    if (AllowGraphicsMode)
        Style = GraphicsMenuStyle;

    FindVolumeAndFilename(Loader->DevicePath, &Volume, &Filename);
    if (Volume->VolName && (StrLen(Volume->VolName) > 0)) {
        FullPath = StrDuplicate(Volume->VolName);
    } else if (Volume->PartName && (StrLen(Volume->PartName) > 0)) {
        FullPath = StrDuplicate(Volume->PartName);
    }
    MergeStrings(&FullPath, Filename, L':');
    AddMenuInfoLine(HideItemMenu, PoolPrint(L"Really hide %s?", FullPath));
    AddMenuEntry(HideItemMenu, &MenuEntryYes);
    AddMenuEntry(HideItemMenu, &MenuEntryNo);
    MenuExit = RunGenericMenu(HideItemMenu, Style, &DefaultEntry, &ChosenOption);
    if (MyStriCmp(ChosenOption->Title, L"Yes") && (MenuExit == MENU_EXIT_ENTER)) {
        MyFreePool(FullPath);
        FullPath = NULL;
        MergeStrings(&FullPath, GuidAsString(&Volume->PartGuid), L'\0');
        MergeStrings(&FullPath, L":", L'\0');
        MergeStrings(&FullPath, Filename, (Filename[0] == L'\\' ? L'\0' : L'\\'));
        AddToHiddenTags(VarName, FullPath);
        TagHidden = TRUE;
    } // if
    MyFreePool(Volume);
    MyFreePool(Filename);
    MyFreePool(FullPath);
    return TagHidden;
} // BOOLEAN HideEfiTag()

static BOOLEAN HideLegacyTag(LEGACY_ENTRY *LegacyLoader, REFIT_MENU_SCREEN *HideItemMenu) {
    MENU_STYLE_FUNC    Style = TextMenuStyle;
    REFIT_MENU_ENTRY   *ChosenOption;
    INTN               DefaultEntry = 1;
    UINTN              MenuExit;
    CHAR16             *Name = NULL;

    if (AllowGraphicsMode)
        Style = GraphicsMenuStyle;

    if ((GlobalConfig.LegacyType == LEGACY_TYPE_MAC) && LegacyLoader->me.Title)
        Name = StrDuplicate(LegacyLoader->me.Title);
    if ((GlobalConfig.LegacyType == LEGACY_TYPE_UEFI) && LegacyLoader->BdsOption && LegacyLoader->BdsOption->Description)
        Name = StrDuplicate(LegacyLoader->BdsOption->Description);
    if (!Name)
        Name = StrDuplicate(L"Legacy OS");
    AddMenuInfoLine(HideItemMenu, PoolPrint(L"Really hide '%s'?", Name));
    AddMenuEntry(HideItemMenu, &MenuEntryYes);
    AddMenuEntry(HideItemMenu, &MenuEntryNo);
    MenuExit = RunGenericMenu(HideItemMenu, Style, &DefaultEntry, &ChosenOption);
    if (MyStriCmp(ChosenOption->Title, L"Yes") && (MenuExit == MENU_EXIT_ENTER)) {
        AddToHiddenTags(L"HiddenLegacy", Name);
    } // if
    MyFreePool(Name);
    return TRUE;
} // BOOLEAN HideLegacyTag()

static VOID HideOSTag(REFIT_MENU_ENTRY *ChosenEntry) {
    LOADER_ENTRY       *Loader = (LOADER_ENTRY *) ChosenEntry;
    LEGACY_ENTRY       *LegacyLoader = (LEGACY_ENTRY *) ChosenEntry;
    REFIT_MENU_SCREEN  HideItemMenu = { NULL, NULL, 0, NULL, 0, NULL, 0, NULL,
                                        L"Select an option and press Enter or",
                                        L"press Esc to return to main menu without changes" };

    HideItemMenu.TitleImage = BuiltinIcon(BUILTIN_ICON_FUNC_HIDDEN);
    switch (ChosenEntry->Tag) {
        case TAG_LOADER:
            if (Loader->DiscoveryType == DISCOVERY_TYPE_AUTO) {
                HideItemMenu.Title = L"Hide EFI OS Tag";
                if (HideEfiTag(Loader, &HideItemMenu, L"HiddenTags"))
                    RescanAll(TRUE);
            } else {
                DisplaySimpleMessage(L"Cannot Hide Entry for Manual Boot Stanza",
                                     L"You must edit refind.conf to remove this entry.");
            }
            break;
        case TAG_LEGACY:
        case TAG_LEGACY_UEFI:
            HideItemMenu.Title = L"Hide Legacy OS Tag";
            if (HideLegacyTag(LegacyLoader, &HideItemMenu))
                RescanAll(TRUE);
            break;
        case TAG_ABOUT:
        case TAG_REBOOT:
        case TAG_SHUTDOWN:
        case TAG_EXIT:
        case TAG_FIRMWARE:
        case TAG_CSR_ROTATE:
        case TAG_HIDDEN:
            DisplaySimpleMessage(L"Unable to Comply",
                                 L"To hide an internal tool, edit the 'showtools' line in refind.conf");
            break;
        case TAG_TOOL:
            HideItemMenu.Title = L"Hide Tool Tag";
            if (HideEfiTag(Loader, &HideItemMenu, L"HiddenTools"))
                RescanAll(TRUE);
            break;
    } // switch()
} // VOID HideOsTag()

UINTN RunMenu(IN REFIT_MENU_SCREEN *Screen, OUT REFIT_MENU_ENTRY **ChosenEntry)
{
    INTN            DefaultEntry = -1;
    MENU_STYLE_FUNC Style = TextMenuStyle;

    if (AllowGraphicsMode)
        Style = GraphicsMenuStyle;

    return RunGenericMenu(Screen, Style, &DefaultEntry, ChosenEntry);
}

UINTN RunMainMenu(REFIT_MENU_SCREEN *Screen, CHAR16** DefaultSelection, REFIT_MENU_ENTRY **ChosenEntry)
{
    MENU_STYLE_FUNC Style = TextMenuStyle;
    MENU_STYLE_FUNC MainStyle = TextMenuStyle;
    REFIT_MENU_ENTRY *TempChosenEntry;
    CHAR16 *MenuTitle;
    UINTN MenuExit = 0;
    INTN DefaultEntryIndex = -1;
    INTN DefaultSubmenuIndex = -1;

    TileSizes[0] = (GlobalConfig.IconSizes[ICON_SIZE_BIG] * 9) / 8;
    TileSizes[1] = (GlobalConfig.IconSizes[ICON_SIZE_SMALL] * 4) / 3;

    if ((DefaultSelection != NULL) && (*DefaultSelection != NULL)) {
        // Find a menu entry that includes *DefaultSelection as a substring
        DefaultEntryIndex = FindMenuShortcutEntry(Screen, *DefaultSelection);
    }

    if (AllowGraphicsMode) {
        Style = GraphicsMenuStyle;
        MainStyle = MainMenuStyle;
        
        PointerEnabled = PointerActive = pdAvailable();
        DrawSelection = !PointerEnabled;
    }

    GenerateWaitList();

    while (!MenuExit) {
        MenuExit = RunGenericMenu(Screen, MainStyle, &DefaultEntryIndex, &TempChosenEntry);
        Screen->TimeoutSeconds = 0;

        MenuTitle = StrDuplicate(TempChosenEntry->Title);
        if (MenuExit == MENU_EXIT_DETAILS) {
            if (TempChosenEntry->SubScreen != NULL) {
               MenuExit = RunGenericMenu(TempChosenEntry->SubScreen, Style, &DefaultSubmenuIndex, &TempChosenEntry);
               if (MenuExit == MENU_EXIT_ESCAPE || TempChosenEntry->Tag == TAG_RETURN)
                   MenuExit = 0;
               if (MenuExit == MENU_EXIT_DETAILS) {
                  if (!EditOptions((LOADER_ENTRY *) TempChosenEntry))
                     MenuExit = 0;
               } // if
            } else { // no sub-screen; ignore keypress
               MenuExit = 0;
            }
        } // Enter sub-screen
        if ((MenuExit == MENU_EXIT_HIDE) && (GlobalConfig.HiddenTags)) {
            HideOSTag(TempChosenEntry);
            MenuExit = 0;
        } // Hide launcher
    }

    FreePool(WaitList);
    WaitList = NULL;
    WaitListLength = 0;

    if (ChosenEntry)
        *ChosenEntry = TempChosenEntry;
    if (DefaultSelection) {
       MyFreePool(*DefaultSelection);
       *DefaultSelection = MenuTitle;
    } // if
    return MenuExit;
} /* UINTN RunMainMenu() */<|MERGE_RESOLUTION|>--- conflicted
+++ resolved
@@ -388,6 +388,7 @@
     SCROLL_STATE State;
     EFI_STATUS Status;
     EFI_INPUT_KEY key;
+    UINTN index;
     INTN ShortcutEntry;
     BOOLEAN HaveTimeout = FALSE;
     BOOLEAN WaitForRelease = FALSE;
@@ -472,16 +473,6 @@
             }
         }
 
-<<<<<<< HEAD
-        // read key press or touch event (and wait for them if applicable)
-        if (TouchEnabled) {
-             TouchStatus = refit_call2_wrapper(TouchProtocol->GetState, TouchProtocol, &TouchState);
-        }
-        Status = refit_call2_wrapper(ST->ConIn->ReadKeyStroke, ST->ConIn, &key);
-
-        if (Status == EFI_SUCCESS) {
-            TouchActive = FALSE;
-=======
         // read key press or pointer event (and wait for them if applicable)
         if(PointerEnabled) {
             PointerStatus = pdUpdateState();
@@ -491,7 +482,6 @@
         if(Status == EFI_SUCCESS) {
             PointerActive = FALSE;
             DrawSelection = TRUE;
->>>>>>> d6373458
             TimeSinceKeystroke = 0;
         } else if (PointerStatus == EFI_SUCCESS) {
             if (StyleFunc != MainMenuStyle && pdGetState().Press) {
@@ -504,6 +494,7 @@
             PointerActive = TRUE;
             TimeSinceKeystroke = 0;
         } else {
+            EFI_EVENT WaitList[3] = { ST->ConIn->WaitForKey, NULL, NULL };
             if (HaveTimeout && TimeoutCountdown == 0) {
                 // timeout expired
                 MenuExit = MENU_EXIT_TIMEOUT;
@@ -1075,6 +1066,7 @@
 static VOID PaintAll(IN REFIT_MENU_SCREEN *Screen, IN SCROLL_STATE *State, UINTN *itemPosX,
                      UINTN row0PosY, UINTN row1PosY, UINTN textPosY) {
    INTN i;
+
    if (Screen->Entries[State->CurrentSelection]->Row == 0)
       AdjustScrollState(State);
    for (i = State->FirstVisible; i <= State->MaxIndex; i++) {
@@ -1283,75 +1275,7 @@
     UINTN row0Count, row1Count, row1PosX, row1PosXRunning;
     static UINTN *itemPosX;
     static UINTN row0PosY;
-<<<<<<< HEAD
     UINTN itemRow;
-
-    row0Count = 0;
-    row1Count = 0;
-    row0Loaders = 0;
-    for (i = 0; i <= State->MaxIndex; i++) {
-        if (Screen->Entries[i]->Row == 1) {
-            row1Count++;
-        } else {
-            row0Loaders++;
-            if (row0Count < State->MaxVisible)
-                row0Count++;
-        }
-    }
-    row0PosX = (UGAWidth + TILE_XSPACING - (TileSizes[0] + TILE_XSPACING) * row0Count) >> 1;
-    row0PosY = ComputeRow0PosY();
-    row1PosX = (UGAWidth + TILE_XSPACING - (TileSizes[1] + TILE_XSPACING) * row1Count) >> 1;
-    row1PosY = row0PosY + TileSizes[0] + TILE_YSPACING;
-
-    if (PosY >= row0PosY && PosY <= row0PosY + TileSizes[0]) {
-        itemRow = 0;
-        if (PosX <= row0PosX) {
-            return TOUCH_LEFT_ARROW;
-        } else if (PosX >= (UGAWidth - row0PosX)) {
-            return TOUCH_RIGHT_ARROW;
-        }
-
-    } else if (PosY >= row1PosY && PosY <= row1PosY + TileSizes[1]) {
-        itemRow = 1;
-
-    } else { // Y coordinate is outside of either row
-        return TOUCH_NO_ITEM;
-    }
-
-    UINTN ItemIndex = TOUCH_NO_ITEM;
-
-    itemPosX = AllocatePool(sizeof(UINTN) * Screen->EntryCount);
-    row0PosXRunning = row0PosX;
-    row1PosXRunning = row1PosX;
-    for (i = 0; i <= State->MaxIndex; i++) {
-        if (Screen->Entries[i]->Row == 0) {
-            itemPosX[i] = row0PosXRunning;
-            row0PosXRunning += TileSizes[0] + TILE_XSPACING;
-        } else {
-            itemPosX[i] = row1PosXRunning;
-            row1PosXRunning += TileSizes[1] + TILE_XSPACING;
-        }
-    }
-
-    for (i = State->FirstVisible; i <= State->MaxIndex; i++) {
-        if (Screen->Entries[i]->Row == 0 && itemRow == 0) {
-            if (i <= State->LastVisible) {
-                if(PosX >= itemPosX[i - State->FirstVisible] && PosX <= itemPosX[i - State->FirstVisible] + TileSizes[0]) {
-                    ItemIndex = i;
-                    break;
-                }
-            } // if
-        } else if (Screen->Entries[i]->Row == 1 && itemRow == 1) {
-            if (PosX >= itemPosX[i] && PosX <= itemPosX[i] + TileSizes[1]) {
-                ItemIndex = i;
-                break;
-            }
-        }
-    }
-    MyFreePool(itemPosX);
-    return ItemIndex;
-=======
-	UINTN itemRow;
 
 	row0Count = 0;
 	row1Count = 0;
@@ -1418,7 +1342,6 @@
 	MyFreePool(itemPosX);
 	
 	return ItemIndex;
->>>>>>> d6373458
 } // VOID FindMainMenuItem()
 
 VOID GenerateWaitList() {
